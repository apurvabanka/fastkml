--- conflicted
+++ resolved
@@ -153,7 +153,6 @@
 
     def __init__(
         self,
-<<<<<<< HEAD
         ns: Optional[str] = None,
         id: Optional[str] = None,
         target_id: Optional[str] = None,
@@ -162,20 +161,9 @@
         scale: float = 1.0,
         heading: Optional[float] = None,
         icon_href: Optional[str] = None,
+        hotSpot=None,
     ) -> None:
         super().__init__(ns, id, target_id, color, color_mode)
-=======
-        ns=None,
-        id=None,
-        color=None,
-        colorMode=None,
-        scale=1.0,
-        heading=None,
-        icon_href=None,
-        hotSpot=None,
-    ):
-        super().__init__(ns, id, color, colorMode)
->>>>>>> 9e8e500a
         self.scale = scale
         self.heading = heading
         self.icon_href = icon_href
@@ -206,11 +194,11 @@
             )
             href.text = self.icon_href
         if self.hotSpot:
-            hotSpot = etree.SubElement(element, f"{self.ns}hotSpot")
-            hotSpot.attrib['x'] = str(self.hotSpot['x'])
-            hotSpot.attrib['y'] = str(self.hotSpot['y'])
-            hotSpot.attrib['xunits'] = str(self.hotSpot['xunits'])
-            hotSpot.attrib['yunits'] = str(self.hotSpot['yunits'])
+            hotSpot = config.etree.SubElement(element, f"{self.ns}hotSpot")
+            hotSpot.attrib["x"] = str(self.hotSpot["x"])
+            hotSpot.attrib["y"] = str(self.hotSpot["y"])
+            hotSpot.attrib["xunits"] = str(self.hotSpot["xunits"])
+            hotSpot.attrib["yunits"] = str(self.hotSpot["yunits"])
         return element
 
     def from_element(self, element: Element) -> None:
@@ -228,8 +216,13 @@
                 self.icon_href = href.text
         hotSpot = element.find(f"{self.ns}hotSpot")
         if hotSpot is not None:
-            self.hotSpot = {'x': hotSpot.attrib['x'], 'y': hotSpot.attrib['y'],
-                'xunits': hotSpot.attrib['xunits'], 'yunits': hotSpot.attrib['yunits']}
+            self.hotSpot = {
+                "x": hotSpot.attrib["x"],
+                "y": hotSpot.attrib["y"],
+                "xunits": hotSpot.attrib["xunits"],
+                "yunits": hotSpot.attrib["yunits"],
+            }
+
 
 class LineStyle(_ColorStyle):
     """
