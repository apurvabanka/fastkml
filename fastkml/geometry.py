--- conflicted
+++ resolved
@@ -1047,15 +1047,10 @@
     https://developers.google.com/kml/documentation/kmlreference#polygon
     """
 
-<<<<<<< HEAD
     extrude: Optional[bool]
     tessellate: Optional[bool]
-    outer_boundary_is: Optional[OuterBoundaryIs]
-    inner_boundary_is: Optional[InnerBoundaryIs]
-=======
     outer_boundary: Optional[OuterBoundaryIs]
     inner_boundaries: List[InnerBoundaryIs]
->>>>>>> 79227e78
 
     def __init__(
         self,
@@ -1113,21 +1108,14 @@
         if outer_boundary is not None and geometry is not None:
             raise GeometryError(MsgMutualExclusive)
         if geometry is not None:
-<<<<<<< HEAD
-            outer_boundary_is = OuterBoundaryIs(geometry=geometry.exterior)
-            inner_boundary_is = InnerBoundaryIs(geometries=geometry.interiors)
-        self.outer_boundary_is = outer_boundary_is
-        self.inner_boundary_is = inner_boundary_is
-        self.extrude = extrude
-        self.tessellate = tessellate
-=======
             outer_boundary = OuterBoundaryIs(geometry=geometry.exterior)
             inner_boundaries = [
                 InnerBoundaryIs(geometry=interior) for interior in geometry.interiors
             ]
         self.outer_boundary = outer_boundary
         self.inner_boundaries = list(inner_boundaries) if inner_boundaries else []
->>>>>>> 79227e78
+        self.extrude = extrude
+        self.tessellate = tessellate
         super().__init__(
             ns=ns,
             name_spaces=name_spaces,
