--- conflicted
+++ resolved
@@ -34,11 +34,7 @@
       - id: unimport
         args: [--remove, --include-star-import, --ignore-init, --gitignore]
   - repo: https://github.com/asottile/pyupgrade
-<<<<<<< HEAD
-    rev: v3.15.0
-=======
     rev: v3.10.1
->>>>>>> 64b95912
     hooks:
       - id: pyupgrade
         args: ["--py3-plus", "--py37-plus"]
