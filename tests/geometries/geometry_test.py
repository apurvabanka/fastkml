# Copyright (C) 2021 - 2023  Christian Ledermann
#
# This library is free software; you can redistribute it and/or modify it under
# the terms of the GNU Lesser General Public License as published by the Free
# Software Foundation; either version 2.1 of the License, or (at your option)
# any later version.
#
# This library is distributed in the hope that it will be useful, but WITHOUT
# ANY WARRANTY; without even the implied warranty of MERCHANTABILITY or FITNESS
# FOR A PARTICULAR PURPOSE.  See the GNU Lesser General Public License for more
# details.
#
# You should have received a copy of the GNU Lesser General Public License
# along with this library; if not, write to the Free Software Foundation, Inc.,
# 51 Franklin Street, Fifth Floor, Boston, MA  02110-1301 USA

"""Test the geometry classes."""
import pytest
from pygeoif import geometry as geo

from fastkml import exceptions
<<<<<<< HEAD
from fastkml.enums import Verbosity
from fastkml.geometry import AltitudeMode
=======
from fastkml.enums import AltitudeMode
>>>>>>> 79227e78
from fastkml.geometry import LinearRing
from fastkml.geometry import LineString
from fastkml.geometry import MultiGeometry
from fastkml.geometry import Point
from fastkml.geometry import Polygon
from fastkml.geometry import _Geometry
from fastkml.geometry import create_kml_geometry
from tests.base import Lxml
from tests.base import StdLibrary


class TestGetGeometry(StdLibrary):
    def test_altitude_mode(self) -> None:
        doc = """<kml:Point xmlns:kml="http://www.opengis.net/kml/2.2">
          <kml:coordinates>0.000000,1.000000</kml:coordinates>
          <kml:altitudeMode>clampToGround</kml:altitudeMode>
        </kml:Point>"""

        g = Point.class_from_string(doc)

        assert g.altitude_mode == AltitudeMode("clampToGround")

    def test_gx_altitude_mode(self) -> None:
        doc = (
            '<kml:Point xmlns:kml="http://www.opengis.net/kml/2.2" '
            'xmlns:gx="http://www.google.com/kml/ext/2.2">'
            "<kml:coordinates>0.000000,1.000000</kml:coordinates>"
            "<gx:altitudeMode>clampToSeaFloor</gx:altitudeMode>"
            "</kml:Point>"
        )
        g = Point.class_from_string(doc)

        assert g.altitude_mode == AltitudeMode("clampToSeaFloor")

    def test_extrude(self) -> None:
        doc = """<kml:Point xmlns:kml="http://www.opengis.net/kml/2.2">
          <kml:coordinates>0.000000,1.000000</kml:coordinates>
          <kml:extrude>1</kml:extrude>
        </kml:Point>"""

        g = Point.class_from_string(doc)

        assert g.extrude is True

    def test_tessellate(self) -> None:
        doc = """<kml:Point xmlns:kml="http://www.opengis.net/kml/2.2">
          <kml:coordinates>0.000000,1.000000</kml:coordinates>
          <kml:tessellate>1</kml:tessellate>
        </kml:Point>"""

        g = Point.class_from_string(doc)

        assert not hasattr(g, "tessellate")

    def test_point(self) -> None:
        doc = """<kml:Point xmlns:kml="http://www.opengis.net/kml/2.2">
          <kml:coordinates>0.000000,1.000000</kml:coordinates>
        </kml:Point>"""

        g = Point.class_from_string(doc)

        assert g.geometry
        assert g.geometry.__geo_interface__ == {
            "type": "Point",
            "bbox": (0.0, 1.0, 0.0, 1.0),
            "coordinates": (0.0, 1.0),
        }

    def test_linestring(self) -> None:
        doc = """<kml:LineString xmlns:kml="http://www.opengis.net/kml/2.2">
            <kml:coordinates>0.000000,0.000000 1.000000,1.000000</kml:coordinates>
        </kml:LineString>"""

        g = LineString.class_from_string(doc)

        assert g.geometry
        assert g.geometry.__geo_interface__ == {
            "type": "LineString",
            "bbox": (0.0, 0.0, 1.0, 1.0),
            "coordinates": ((0.0, 0.0), (1.0, 1.0)),
        }

    def test_linearring(self) -> None:
        doc = """<kml:LinearRing xmlns:kml="http://www.opengis.net/kml/2.2">
          <kml:coordinates>0.000000,0.000000 1.000000,0.000000 1.000000,1.000000
          0.000000,0.000000</kml:coordinates>
        </kml:LinearRing>
        """

        g = LinearRing.class_from_string(doc)

        assert g.geometry
        assert g.geometry.__geo_interface__ == {
            "type": "LinearRing",
            "bbox": (0.0, 0.0, 1.0, 1.0),
            "coordinates": ((0.0, 0.0), (1.0, 0.0), (1.0, 1.0), (0.0, 0.0)),
        }

    def test_polygon(self) -> None:
        doc = """<kml:Polygon xmlns:kml="http://www.opengis.net/kml/2.2">
          <kml:outerBoundaryIs>
            <kml:LinearRing>
              <kml:coordinates>0.000000,0.000000 1.000000,0.000000 1.000000,1.000000
              0.000000,0.000000</kml:coordinates>
            </kml:LinearRing>
          </kml:outerBoundaryIs>
        </kml:Polygon>
        """

        g = Polygon.class_from_string(doc)

        assert g.geometry
        assert g.geometry.__geo_interface__ == {
            "type": "Polygon",
            "bbox": (0.0, 0.0, 1.0, 1.0),
            "coordinates": (((0.0, 0.0), (1.0, 0.0), (1.0, 1.0), (0.0, 0.0)),),
        }

    def test_polygon_with_inner_boundary(self) -> None:
        doc = """<kml:Polygon xmlns:kml="http://www.opengis.net/kml/2.2">
          <kml:outerBoundaryIs>
            <kml:LinearRing>
              <kml:coordinates>-1.000000,-1.000000 2.000000,-1.000000 2.000000,2.000000
              -1.000000,-1.000000</kml:coordinates>
            </kml:LinearRing>
          </kml:outerBoundaryIs>
          <kml:innerBoundaryIs>
            <kml:LinearRing>
              <kml:coordinates>0.000000,0.000000 1.000000,0.000000 1.000000,1.000000
              0.000000,0.000000</kml:coordinates>
            </kml:LinearRing>
          </kml:innerBoundaryIs>
        </kml:Polygon>
        """

        g = Polygon.class_from_string(doc)

        assert g.geometry
        assert g.geometry.__geo_interface__ == {
            "type": "Polygon",
            "bbox": (-1.0, -1.0, 2.0, 2.0),
            "coordinates": (
                ((-1.0, -1.0), (2.0, -1.0), (2.0, 2.0), (-1.0, -1.0)),
                ((0.0, 0.0), (1.0, 0.0), (1.0, 1.0), (0.0, 0.0)),
            ),
        }

    def test_multipoint(self) -> None:
        doc = """
        <kml:MultiGeometry xmlns:kml="http://www.opengis.net/kml/2.2">
          <kml:Point>
            <kml:coordinates>0.000000,1.000000</kml:coordinates>
          </kml:Point>
          <kml:Point>
            <kml:coordinates>1.000000,1.000000</kml:coordinates>
          </kml:Point>
        </kml:MultiGeometry>
        """

        g = MultiGeometry.class_from_string(doc)

        assert len(g.geometry) == 2  # type: ignore[arg-type]

    def test_multilinestring(self) -> None:
        doc = """
        <kml:MultiGeometry xmlns:kml="http://www.opengis.net/kml/2.2">
          <kml:LineString>
            <kml:coordinates>0.000000,0.000000 1.000000,0.000000</kml:coordinates>
          </kml:LineString>
          <kml:LineString>
            <kml:coordinates>0.000000,1.000000 1.000000,1.000000</kml:coordinates>
          </kml:LineString>
        </kml:MultiGeometry>
        """

        g = MultiGeometry.class_from_string(doc)

        assert len(g.geometry) == 2  # type: ignore[arg-type]

    def test_multipolygon(self) -> None:
        doc = """
        <kml:MultiGeometry xmlns:kml="http://www.opengis.net/kml/2.2">
          <kml:Polygon>
            <kml:outerBoundaryIs>
              <kml:LinearRing>
                <kml:coordinates>-1.000000,-1.000000 2.000000,-1.000000
                2.000000,2.000000 -1.000000,-1.000000</kml:coordinates>
              </kml:LinearRing>
            </kml:outerBoundaryIs>
            <kml:innerBoundaryIs>
              <kml:LinearRing>
                <kml:coordinates>0.000000,0.000000 1.000000,0.000000 1.000000,1.000000
                0.000000,0.000000</kml:coordinates>
              </kml:LinearRing>
            </kml:innerBoundaryIs>
          </kml:Polygon>
          <kml:Polygon>
            <kml:outerBoundaryIs>
              <kml:LinearRing>
                <kml:coordinates>3.000000,0.000000 4.000000,0.000000 4.000000,1.000000
                3.000000,0.000000</kml:coordinates>
              </kml:LinearRing>
            </kml:outerBoundaryIs>
          </kml:Polygon>
        </kml:MultiGeometry>
        """

        g = MultiGeometry.class_from_string(doc)

        assert g.geometry is not None
        assert len(g.geometry) == 2

    def test_geometrycollection(self) -> None:
        doc = """
        <kml:MultiGeometry xmlns:kml="http://www.opengis.net/kml/2.2">
          <kml:Polygon>
            <kml:outerBoundaryIs>
              <kml:LinearRing>
                <kml:coordinates>3,0 4,0 4,1 3,0</kml:coordinates>
              </kml:LinearRing>
            </kml:outerBoundaryIs>
          </kml:Polygon>
          <kml:Point>
            <kml:coordinates>0.000000,1.000000</kml:coordinates>
          </kml:Point>
          <kml:LineString>
            <kml:coordinates>0.000000,0.000000 1.000000,1.000000</kml:coordinates>
          </kml:LineString>
          <kml:LinearRing>
            <kml:coordinates>0.0,0.0 1.0,0.0 1.0,1.0 0.0,1.0 0.0,0.0</kml:coordinates>
          </kml:LinearRing>
        </kml:MultiGeometry>
        """

        g = MultiGeometry.class_from_string(doc)

        assert len(g.geometry) == 4  # type: ignore[arg-type]

    def test_geometrycollection_with_linearring(self) -> None:
        doc = """
        <kml:MultiGeometry xmlns:kml="http://www.opengis.net/kml/2.2">
          <kml:LinearRing>
            <kml:coordinates>3.0,0.0 4.0,0.0 4.0,1.0 3.0,0.0</kml:coordinates>
          </kml:LinearRing>
          <kml:LinearRing>
            <kml:coordinates>0.0,0.0 1.0,0.0 1.0,1.0 0.0,0.0</kml:coordinates>
          </kml:LinearRing>
        </kml:MultiGeometry>
        """

        g = MultiGeometry.class_from_string(doc)

        assert g.geometry
        assert len(g.geometry) == 2
        assert g.geometry.geom_type == "GeometryCollection"


class TestGeometry(StdLibrary):
    """Test the _Geometry class."""

    def test_init(self) -> None:
        """Test the init method."""
        g = _Geometry()

        assert g.ns == "{http://www.opengis.net/kml/2.2}"
        assert g.target_id == ""
        assert g.id == ""
        assert g.altitude_mode is None

    def test_init_with_args(self) -> None:
        """Test the init method with arguments."""
        g = _Geometry(
            ns="",
            target_id="target_id",
            id="id",
            altitude_mode=AltitudeMode.clamp_to_ground,
        )

        assert g.ns == ""
        assert g.target_id == "target_id"
        assert g.id == "id"
        assert g.altitude_mode == AltitudeMode.clamp_to_ground

    def test_to_string(self) -> None:
        """Test the to_string method."""
        g = _Geometry()

        assert "http://www.opengis.net/kml/2.2" in g.to_string()
        assert "targetId=" not in g.to_string()
        assert "id=" not in g.to_string()
        assert "extrude" not in g.to_string()
        assert "altitudeMode" not in g.to_string()
        assert "tessellate" not in g.to_string()

    def test_to_string_with_args(self) -> None:
        """Test the to_string method."""
        g = _Geometry(
            ns="{http://www.opengis.net/kml/2.3}",
            target_id="target_id",
            id="my-id",
            extrude=True,
            altitude_mode=AltitudeMode.relative_to_ground,
            tessellate=True,
        )

        assert "http://www.opengis.net/kml/2.3" in g.to_string()
        assert 'targetId="target_id"' in g.to_string()
        assert 'id="my-id"' in g.to_string()
        assert "extrude" not in g.to_string()
        assert "altitudeMode>relativeToGround<" in g.to_string()
        assert "tessellate" not in g.to_string()

    def test_to_string_terse_default(self) -> None:
        """Test that with terse verbosity, only the necessary elements are included."""
        g = _Geometry(
            ns="{http://www.opengis.net/kml/2.3}",
            target_id="target_id",
            id="my-id",
            altitude_mode=AltitudeMode.clamp_to_ground,
        )

        xml = g.to_string(verbosity=Verbosity.terse)

        assert "altitudeMode" not in xml
        assert "clampToGround" not in xml

    def test_to_string_terse(self) -> None:
        """Test that with terse verbosity, only the necessary elements are included."""
        g = _Geometry(
            ns="{http://www.opengis.net/kml/2.3}",
            target_id="target_id",
            id="my-id",
            altitude_mode=AltitudeMode.relative_to_ground,
        )

        xml = g.to_string(verbosity=Verbosity.terse)

        assert "altitudeMode>relativeToGround<" in xml

    def test_to_string_terse_unset(self) -> None:
        """Test that with terse verbosity, only the necessary elements are included."""
        g = _Geometry(
            ns="{http://www.opengis.net/kml/2.3}",
            target_id="target_id",
            id="my-id",
        )

        xml = g.to_string(verbosity=Verbosity.terse)

        assert "altitudeMode" not in xml
        assert "clampToGround" not in xml

    def test_to_string_verbose(self) -> None:
        """Test that with verbose verbosity, all elements are included."""
        g = _Geometry(
            ns="{http://www.opengis.net/kml/2.3}",
            target_id="target_id",
            altitude_mode=AltitudeMode.relative_to_ground,
            id="my-id",
        )

        xml = g.to_string(verbosity=Verbosity.verbose)

        assert "altitudeMode>relativeToGround<" in xml

    def test_to_string_verbose_default_set(self) -> None:
        """Test that with verbose verbosity, all elements are included."""
        g = _Geometry(
            ns="{http://www.opengis.net/kml/2.3}",
            target_id="target_id",
            altitude_mode=AltitudeMode.clamp_to_ground,
            id="my-id",
        )

        xml = g.to_string(verbosity=Verbosity.verbose)

        assert "altitudeMode>clampToGround<" in xml

    def test_to_string_verbose_default(self) -> None:
        """Test that with verbose verbosity, all elements are included."""
        g = _Geometry(
            ns="{http://www.opengis.net/kml/2.3}",
            target_id="target_id",
            id="my-id",
        )

        xml = g.to_string(verbosity=Verbosity.verbose)

        assert "altitudeMode>clampToGround<" in xml

    def test_from_string(self) -> None:
        """Test the from_string method."""
        g = _Geometry.class_from_string(
            '<_Geometry id="my-id" targetId="target_id" '
            'xmlns="http://www.opengis.net/kml/2.2">'
            "<extrude>1</extrude>"
            "<altitudeMode>relativeToGround</altitudeMode>"
            "<tessellate>1</tessellate>"
            "</_Geometry>",
        )

        assert g.ns == "{http://www.opengis.net/kml/2.2}"
        assert g.target_id == "target_id"
        assert g.id == "my-id"
        assert g.altitude_mode == AltitudeMode.relative_to_ground
        assert not hasattr(g, "tessellate")
        assert not hasattr(g, "extrude")

    def test_from_string_invalid_altitude_mode_strict(self) -> None:
        """Test the from_string method."""
        with pytest.raises(
            exceptions.KMLParseError,
        ):
            _Geometry.class_from_string(
                '<_Geometry id="my-id" targetId="target_id" '
                'xmlns="http://www.opengis.net/kml/2.2">'
                "<altitudeMode>invalid</altitudeMode>"
                "</_Geometry>",
            )

    def test_from_string_invalid_altitude_mode_relaxed(self) -> None:
        """Test the from_string method."""
        geom = _Geometry.class_from_string(
            '<_Geometry id="my-id" targetId="target_id" '
            'xmlns="http://www.opengis.net/kml/2.2">'
            "<altitudeMode>invalid</altitudeMode>"
            "</_Geometry>",
            strict=False,
        )

        assert geom.altitude_mode is None

    def test_from_minimal_string(self) -> None:
        g = _Geometry.class_from_string(
            '<_Geometry xmlns="http://www.opengis.net/kml/2.2/" />',
        )

        assert g.ns == "{http://www.opengis.net/kml/2.2}"
        assert g.target_id == ""
        assert g.id == ""
        assert g.altitude_mode is None

    def test_from_string_omitting_ns(self) -> None:
        """Test the from_string method."""
        g = _Geometry.class_from_string(
            '<kml:_Geometry xmlns:kml="http://www.opengis.net/kml/2.2" '
            'id="my-id" targetId="target_id">'
            "<kml:extrude>1</kml:extrude>"
            "<kml:altitudeMode>relativeToGround</kml:altitudeMode>"
            "<kml:tessellate>1</kml:tessellate>"
            "</kml:_Geometry>",
        )

        assert g.ns == "{http://www.opengis.net/kml/2.2}"
        assert g.target_id == "target_id"
        assert g.id == "my-id"
        assert g.altitude_mode == AltitudeMode.relative_to_ground
        assert not hasattr(g, "tessellate")
        assert not hasattr(g, "extrude")


class TestCreateKmlGeometry(StdLibrary):
    def test_create_kml_geometry_point(self) -> None:
        """Test the create_kml_geometry function."""
        g = create_kml_geometry(geo.Point(0, 1))

        assert isinstance(g, Point)
<<<<<<< HEAD
        assert g.geometry
=======
>>>>>>> 79227e78
        assert g.geometry.__geo_interface__ == {
            "type": "Point",
            "bbox": (0.0, 1.0, 0.0, 1.0),
            "coordinates": (0.0, 1.0),
        }
        assert "Point>" in g.to_string()
        assert "coordinates>0.000000,1.000000</" in g.to_string()

    def test_create_kml_geometry_linestring(self) -> None:
        """Test the create_kml_geometry function."""
        g = create_kml_geometry(geo.LineString([(0, 0), (1, 1)]))

        assert isinstance(g, LineString)
<<<<<<< HEAD
        assert g.geometry
=======
>>>>>>> 79227e78
        assert g.geometry.__geo_interface__ == {
            "type": "LineString",
            "bbox": (0.0, 0.0, 1.0, 1.0),
            "coordinates": ((0.0, 0.0), (1.0, 1.0)),
        }
        assert "LineString>" in g.to_string()
        assert "coordinates>0.000000,0.000000 1.000000,1.000000</" in g.to_string()

    def test_create_kml_geometry_linearring(self) -> None:
        """Test the create_kml_geometry function."""
        g = create_kml_geometry(geo.LinearRing([(0, 0), (1, 1), (1, 0), (0, 0)]))

        assert isinstance(g, LinearRing)
<<<<<<< HEAD
        assert g.geometry
=======
>>>>>>> 79227e78
        assert g.geometry.__geo_interface__ == {
            "type": "LinearRing",
            "bbox": (0.0, 0.0, 1.0, 1.0),
            "coordinates": ((0.0, 0.0), (1.0, 1.0), (1.0, 0.0), (0.0, 0.0)),
        }
        assert "LinearRing>" in g.to_string()
        assert (
            "coordinates>0.000000,0.000000 1.000000,1.000000 1.000000,0.000000 "
            "0.000000,0.000000</"
        ) in g.to_string()

    def test_create_kml_geometry_polygon(self) -> None:
        """Test the create_kml_geometry function."""
        g = create_kml_geometry(geo.Polygon([(0, 0), (1, 1), (1, 0), (0, 0)]))

        assert isinstance(g, Polygon)
<<<<<<< HEAD
        assert g.geometry
=======
        assert g.geometry is not None
>>>>>>> 79227e78
        assert g.geometry.__geo_interface__ == {
            "type": "Polygon",
            "bbox": (0.0, 0.0, 1.0, 1.0),
            "coordinates": (((0.0, 0.0), (1.0, 1.0), (1.0, 0.0), (0.0, 0.0)),),
        }
        assert "Polygon>" in g.to_string()
        assert (
            "coordinates>0.000000,0.000000 1.000000,1.000000 1.000000,0.000000 "
            "0.000000,0.000000</"
        ) in g.to_string()

    def test_create_kml_geometry_multipoint(self) -> None:
        """Test the create_kml_geometry function."""
        g = create_kml_geometry(geo.MultiPoint([(0, 0), (1, 1), (1, 0), (2, 2)]))

        assert isinstance(g, MultiGeometry)
<<<<<<< HEAD
        assert g.geometry
=======
        assert g.geometry is not None
>>>>>>> 79227e78
        assert len(g.geometry) == 4
        assert "MultiGeometry>" in g.to_string()
        assert "Point>" in g.to_string()
        assert "coordinates>0.000000,0.000000</" in g.to_string()
        assert "coordinates>1.000000,1.000000</" in g.to_string()
        assert "coordinates>1.000000,0.000000</" in g.to_string()
        assert "coordinates>2.000000,2.000000</" in g.to_string()

    def test_create_kml_geometry_multilinestring(self) -> None:
        """Test the create_kml_geometry function."""
        g = create_kml_geometry(
            geo.MultiLineString([[(0, 0), (1, 1)], [(0, 0), (1, 1)]]),
        )

        assert isinstance(g, MultiGeometry)
<<<<<<< HEAD
        assert g.geometry
=======
        assert g.geometry is not None
>>>>>>> 79227e78
        assert len(g.geometry) == 2
        assert "MultiGeometry>" in g.to_string()
        assert "LineString>" in g.to_string()
        assert "coordinates>0.000000,0.000000 1.000000,1.000000</" in g.to_string()
        assert "coordinates>0.000000,0.000000 1.000000,1.000000</" in g.to_string()

    def test_create_kml_geometry_multipolygon(self) -> None:
        """Test the create_kml_geometry function."""
        g = create_kml_geometry(
            geo.MultiPolygon(
                (
                    (
                        ((0.0, 0.0), (0.0, 1.0), (1.0, 1.0), (1.0, 0.0)),
                        [((0.1, 0.1), (0.1, 0.2), (0.2, 0.2), (0.2, 0.1))],
                    ),
                    (((0.0, 0.0), (0.0, 1.0), (1.0, 1.0), (1.0, 0.0)),),
                ),
            ),
        )

        assert isinstance(g, MultiGeometry)
<<<<<<< HEAD
        assert g.geometry
=======
        assert g.geometry is not None
>>>>>>> 79227e78
        assert len(g.geometry) == 2
        assert "MultiGeometry>" in g.to_string()
        assert "Polygon>" in g.to_string()
        assert (
            "coordinates>0.000000,0.000000 0.000000,1.000000 1.000000,1.000000 "
            "1.000000,0.000000 0.000000,0.000000</"
        ) in g.to_string()
        assert (
            "coordinates>0.100000,0.100000 0.100000,0.200000 0.200000,0.200000 "
            "0.200000,0.100000 0.100000,0.100000</"
        ) in g.to_string()
        assert (
            "coordinates>0.000000,0.000000 0.000000,1.000000 1.000000,1.000000 "
            "1.000000,0.000000 0.000000,0.000000</"
        ) in g.to_string()

    def test_create_kml_geometry_geometrycollection(self) -> None:
        multipoint = geo.MultiPoint([(0, 0), (1, 1), (1, 2), (2, 2)])
        gc1 = geo.GeometryCollection([geo.Point(0, 0), multipoint])
        line1 = geo.LineString([(0, 0), (3, 1)])
        gc2 = geo.GeometryCollection([gc1, line1])
        poly1 = geo.Polygon([(0, 0), (1, 1), (1, 0), (0, 0)])
        e = [(0, 0), (0, 2), (2, 2), (2, 0), (0, 0)]
        i = [(1, 0), (0.5, 0.5), (1, 1), (1.5, 0.5), (1, 0)]
        poly2 = geo.Polygon(e, [i])
        p0 = geo.Point(0, 0)
        p1 = geo.Point(-1, -1)
        ring = geo.LinearRing([(0, 0), (1, 1), (1, 0), (0, 0)])
        line = geo.LineString([(0, 0), (1, 1)])
        gc = geo.GeometryCollection([gc2, poly1, poly2, p0, p1, ring, line])

        g = create_kml_geometry(gc)

        assert isinstance(g, MultiGeometry)
<<<<<<< HEAD
        assert g.geometry
=======
        assert g.geometry is not None
>>>>>>> 79227e78
        assert len(g.geometry) == 7
        assert "MultiGeometry>" in g.to_string()
        assert "LineString>" in g.to_string()
        assert "LinearRing>" in g.to_string()
        assert "Polygon>" in g.to_string()
        assert "outerBoundaryIs>" in g.to_string()
        assert "innerBoundaryIs>" in g.to_string()
        assert "Point>" in g.to_string()
        assert "coordinates>0.000000,0.000000</" in g.to_string()
        assert g.geometry == gc

    def test_create_kml_geometry_geometrycollection_roundtrip(self) -> None:
        multipoint = geo.MultiPoint([(0, 0), (1, 1), (1, 2), (2, 2)])
        gc1 = geo.GeometryCollection([geo.Point(0, 0), multipoint])
        line1 = geo.LineString([(0, 0), (3, 1)])
        gc2 = geo.GeometryCollection([line1, gc1])
        poly1 = geo.Polygon([(0, 0), (1, 1), (1, 0), (0, 0)])
        e = [(0, 0), (0, 2), (2, 2), (2, 0), (0, 0)]
        i = [(1, 0), (0.5, 0.5), (1, 1), (1.5, 0.5), (1, 0)]
        poly2 = geo.Polygon(e, [i])
        p0 = geo.Point(0, 0)
        p1 = geo.Point(-1, -1)
        ring = geo.LinearRing([(0, 0), (1, 1), (1, 0), (0, 0)])
        line = geo.LineString([(0, 0), (1, 1)])
        gc = geo.GeometryCollection(
            [
                p0,
                p1,
                line,
                poly1,
                poly2,
                ring,
                gc2,
            ],
        )
        g = create_kml_geometry(gc)

        mg = MultiGeometry.class_from_string(g.to_string())

        assert mg.geometry == gc

    def test_create_kml_geometry_non_geometry(self) -> None:
        """Test the create_kml_geometry function."""
        with pytest.raises(
            AttributeError,
            match="^'str' object has no attribute '__geo_interface__'$",
        ):
            create_kml_geometry("not a geometry")  # type: ignore[arg-type]


class TestGetGeometryLxml(Lxml, TestGetGeometry):
    """Test with lxml."""


class TestGeometryLxml(Lxml, TestGeometry):
    """Test with lxml."""


class TestCreateKmlGeometryLxml(Lxml, TestCreateKmlGeometry):
    """Test with lxml."""<|MERGE_RESOLUTION|>--- conflicted
+++ resolved
@@ -19,12 +19,8 @@
 from pygeoif import geometry as geo
 
 from fastkml import exceptions
-<<<<<<< HEAD
+from fastkml.enums import AltitudeMode
 from fastkml.enums import Verbosity
-from fastkml.geometry import AltitudeMode
-=======
-from fastkml.enums import AltitudeMode
->>>>>>> 79227e78
 from fastkml.geometry import LinearRing
 from fastkml.geometry import LineString
 from fastkml.geometry import MultiGeometry
@@ -492,10 +488,7 @@
         g = create_kml_geometry(geo.Point(0, 1))
 
         assert isinstance(g, Point)
-<<<<<<< HEAD
-        assert g.geometry
-=======
->>>>>>> 79227e78
+        assert g.geometry
         assert g.geometry.__geo_interface__ == {
             "type": "Point",
             "bbox": (0.0, 1.0, 0.0, 1.0),
@@ -509,10 +502,7 @@
         g = create_kml_geometry(geo.LineString([(0, 0), (1, 1)]))
 
         assert isinstance(g, LineString)
-<<<<<<< HEAD
-        assert g.geometry
-=======
->>>>>>> 79227e78
+        assert g.geometry
         assert g.geometry.__geo_interface__ == {
             "type": "LineString",
             "bbox": (0.0, 0.0, 1.0, 1.0),
@@ -526,10 +516,7 @@
         g = create_kml_geometry(geo.LinearRing([(0, 0), (1, 1), (1, 0), (0, 0)]))
 
         assert isinstance(g, LinearRing)
-<<<<<<< HEAD
-        assert g.geometry
-=======
->>>>>>> 79227e78
+        assert g.geometry
         assert g.geometry.__geo_interface__ == {
             "type": "LinearRing",
             "bbox": (0.0, 0.0, 1.0, 1.0),
@@ -546,11 +533,7 @@
         g = create_kml_geometry(geo.Polygon([(0, 0), (1, 1), (1, 0), (0, 0)]))
 
         assert isinstance(g, Polygon)
-<<<<<<< HEAD
-        assert g.geometry
-=======
-        assert g.geometry is not None
->>>>>>> 79227e78
+        assert g.geometry
         assert g.geometry.__geo_interface__ == {
             "type": "Polygon",
             "bbox": (0.0, 0.0, 1.0, 1.0),
@@ -567,11 +550,7 @@
         g = create_kml_geometry(geo.MultiPoint([(0, 0), (1, 1), (1, 0), (2, 2)]))
 
         assert isinstance(g, MultiGeometry)
-<<<<<<< HEAD
-        assert g.geometry
-=======
-        assert g.geometry is not None
->>>>>>> 79227e78
+        assert g.geometry
         assert len(g.geometry) == 4
         assert "MultiGeometry>" in g.to_string()
         assert "Point>" in g.to_string()
@@ -587,11 +566,7 @@
         )
 
         assert isinstance(g, MultiGeometry)
-<<<<<<< HEAD
-        assert g.geometry
-=======
-        assert g.geometry is not None
->>>>>>> 79227e78
+        assert g.geometry
         assert len(g.geometry) == 2
         assert "MultiGeometry>" in g.to_string()
         assert "LineString>" in g.to_string()
@@ -613,11 +588,7 @@
         )
 
         assert isinstance(g, MultiGeometry)
-<<<<<<< HEAD
-        assert g.geometry
-=======
-        assert g.geometry is not None
->>>>>>> 79227e78
+        assert g.geometry
         assert len(g.geometry) == 2
         assert "MultiGeometry>" in g.to_string()
         assert "Polygon>" in g.to_string()
@@ -652,11 +623,7 @@
         g = create_kml_geometry(gc)
 
         assert isinstance(g, MultiGeometry)
-<<<<<<< HEAD
-        assert g.geometry
-=======
-        assert g.geometry is not None
->>>>>>> 79227e78
+        assert g.geometry
         assert len(g.geometry) == 7
         assert "MultiGeometry>" in g.to_string()
         assert "LineString>" in g.to_string()
