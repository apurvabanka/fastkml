--- conflicted
+++ resolved
@@ -18,12 +18,9 @@
 
 import pygeoif.geometry as geo
 
-<<<<<<< HEAD
 from fastkml.enums import AltitudeMode
 from fastkml.enums import Verbosity
-=======
 from fastkml.geometry import OuterBoundaryIs
->>>>>>> 79227e78
 from fastkml.geometry import Polygon
 from tests.base import Lxml
 from tests.base import StdLibrary
